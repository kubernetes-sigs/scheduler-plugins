--- conflicted
+++ resolved
@@ -90,13 +90,9 @@
 		return
 	}
 
-<<<<<<< HEAD
 	// TODO: revert back to 3
-	klog.InfoS("Attempting to schedule pod", "pod", klog.KObj(pod))
+	logger.Info("Attempting to schedule pod", "pod", klog.KObj(pod))
 	// ENDTODO
-=======
-	logger.V(3).Info("Attempting to schedule pod", "pod", klog.KObj(pod))
->>>>>>> 464b3994
 
 	// Synchronously attempt to find a fit for the pod.
 	start := time.Now()
@@ -1004,16 +1000,11 @@
 	} else {
 		// In the case of extender, the pod may have been bound successfully, but timed out returning its response to the scheduler.
 		// It could result in the live version to carry .spec.nodeName, and that's inconsistent with the internal-queued version.
-<<<<<<< HEAD
 		// FIXME: pod phase paused may not be reflected immediately, how to handle case when
 		// pod is mark to be resumed, but still currently paused? How to idenfity it?
 		if len(cachedPod.Spec.NodeName) != 0 && cachedPod.Status.Phase != v1.PodPaused {
-			klog.InfoS("Pod has been assigned to node. Abort adding it back to queue.", "pod", klog.KObj(pod), "node", cachedPod.Spec.NodeName)
-=======
-		if len(cachedPod.Spec.NodeName) != 0 {
 			logger.Info("Pod has been assigned to node. Abort adding it back to queue.", "pod", klog.KObj(pod), "node", cachedPod.Spec.NodeName)
 			// We need to call DonePod here because we don't call AddUnschedulableIfNotPresent in this case.
->>>>>>> 464b3994
 		} else {
 			// As <cachedPod> is from SharedInformer, we need to do a DeepCopy() here.
 			// ignore this err since apiserver doesn't properly validate affinity terms
