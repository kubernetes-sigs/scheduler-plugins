--- conflicted
+++ resolved
@@ -227,7 +227,7 @@
 func (c *CapacityScheduling) AddPod(ctx context.Context, cycleState *framework.CycleState, podToSchedule *v1.Pod, podToAdd *framework.PodInfo, nodeInfo *framework.NodeInfo) *framework.Status {
 	elasticQuotaSnapshotState, err := getElasticQuotaSnapshotState(cycleState)
 	if err != nil {
-		klog.Errorf("error reading %q from cycleState: %v", ElasticQuotaSnapshotKey, err)
+    klog.ErrorS(err, "error reading from cycleState","ElasticQuotaSnapshotKey", ElasticQuotaSnapshotKey)    
 		return framework.NewStatus(framework.Error, err.Error())
 	}
 
@@ -235,7 +235,7 @@
 	if elasticQuotaInfo != nil {
 		err := elasticQuotaInfo.addPodIfNotPresent(podToAdd.Pod)
 		if err != nil {
-			klog.Errorf("ElasticQuota addPodIfNotPresent for pod %v/%v error %v", podToAdd.Pod.Namespace, podToAdd.Pod.Name, err)
+      klog.ErrorS(err, "ElasticQuota addPodIfNotPresent for pod", "pod", klog.KObj(podToAdd.Pod))				
 		}
 	}
 
@@ -246,7 +246,7 @@
 func (c *CapacityScheduling) RemovePod(ctx context.Context, cycleState *framework.CycleState, podToSchedule *v1.Pod, podToRemove *framework.PodInfo, nodeInfo *framework.NodeInfo) *framework.Status {
 	elasticQuotaSnapshotState, err := getElasticQuotaSnapshotState(cycleState)
 	if err != nil {
-		klog.Errorf("error reading %q from cycleState: %v", ElasticQuotaSnapshotKey, err)
+    klog.ErrorS(err, "error reading from cycleState","ElasticQuotaSnapshotKey", ElasticQuotaSnapshotKey)		    
 		return framework.NewStatus(framework.Error, err.Error())
 	}
 
@@ -254,7 +254,7 @@
 	if elasticQuotaInfo != nil {
 		err = elasticQuotaInfo.deletePodIfPresent(podToRemove.Pod)
 		if err != nil {
-			klog.Errorf("ElasticQuota deletePodIfPresent for pod %v/%v error %v", podToRemove.Pod.Namespace, podToRemove.Pod.Name, err)
+      klog.ErrorS(err, "ElasticQuota deletePodIfPresent for pod", "pod", klog.KObj(podToRemove.Pod))			      
 		}
 	}
 
@@ -281,7 +281,7 @@
 	if elasticQuotaInfo != nil {
 		err := elasticQuotaInfo.addPodIfNotPresent(pod)
 		if err != nil {
-			klog.Errorf("ElasticQuota addPodIfNotPresent for pod %v/%v error %v", pod.Namespace, pod.Name, err)
+      klog.ErrorS(err, "ElasticQuota addPodIfNotPresent for pod ","pod", klog.KObj(pod))	      
 			return framework.NewStatus(framework.Error, err.Error())
 		}
 	}
@@ -296,7 +296,7 @@
 	if elasticQuotaInfo != nil {
 		err := elasticQuotaInfo.deletePodIfPresent(pod)
 		if err != nil {
-			klog.Errorf("ElasticQuota deletePodIfPresent for pod %v/%v error %v", pod.Namespace, pod.Name, err)
+      klog.ErrorS(err, "ElasticQuota deletePodIfPresent for pod ","pod", klog.KObj(pod))      
 		}
 	}
 }
@@ -311,13 +311,14 @@
 	// However, tests may need to manually initialize the shared pod informer.
 	pod, err := c.podLister.Pods(pod.Namespace).Get(pod.Name)
 	if err != nil {
-		klog.Errorf("Error getting the updated preemptor pod object: %v", err)
+    klog.ErrorS(err, "Error getting the updated preemptor pod object")		
 		return "", framework.AsStatus(err)
 	}
 
 	// 1) Ensure the preemptor is eligible to preempt other pods.
 	if !defaultpreemption.PodEligibleToPreemptOthers(pod, nodeLister, m[pod.Status.NominatedNodeName]) {
-		klog.V(5).Infof("Pod %v/%v is not eligible for more preemption.", pod.Namespace, pod.Name)
+    klog.V(5).InfoS("Pod is not eligible for more preemption.", "pod", klog.KObj(pod))
+		
 		return "", nil
 	}
 
@@ -361,10 +362,10 @@
 
 	potentialNodes := nodesWherePreemptionMightHelp(allNodes, m)
 	if len(potentialNodes) == 0 {
-		klog.V(3).InfoS("Preemption will not help schedule pod", pod.Namespace, pod.Name, "on any node.")
+    klog.V(3).InfoS("Preemption will not help schedule pod on any node.", "pod", klog.KObj(pod))
 		// In this case, we should clean-up any existing nominated node name of the pod.
 		if err := util.ClearNominatedNodeName(cs, pod); err != nil {
-			klog.ErrorS("Cannot clear 'NominatedNodeName' field of pod", pod.Namespace, "/" pod.Name, ": ", err)
+			klog.ErrorS(err, "Cannot clear 'NominatedNodeName' field of pod", "pod", klog.KObj(pod))
 			// We do not return as this error is not critical.
 		}
 		return nil, nil
@@ -374,7 +375,7 @@
 		for i := 0; i < 10 && i < len(potentialNodes); i++ {
 			sample = append(sample, potentialNodes[i].Node().Name)
 		}
-		klog.InfoS(len(potentialNodes), "potential nodes for preemption, first", len(sample), "are: ", sample)
+    klog.Infof("%v potential nodes for preemption, first %v are: %v", len(potentialNodes), len(sample), sample)		
 	}
 
 	pdbs, err := getPodDisruptionBudgets(c.pdbLister)
@@ -440,26 +441,18 @@
 ) ([]*v1.Pod, int, *framework.Status) {
 	elasticQuotaSnapshotState, err := getElasticQuotaSnapshotState(state)
 	if err != nil {
-<<<<<<< HEAD
-		klog.ErrorS("error reading", ElasticQuotaSnapshotKey, "from cycleState: ", err)
-		return nil, 0, false
-=======
 		msg := fmt.Sprintf("error reading %q from cycleState: %v", ElasticQuotaSnapshotKey, err)
-		klog.Errorf(msg)
+    
+		klog.ErrorS(err, "error reading ElasticQuotaSnapshotKey from cycleState", "ElasticQuotaSnapshotKey", ElasticQuotaSnapshotKey)
 		return nil, 0, framework.NewStatus(framework.Unschedulable, msg)
->>>>>>> 08bdab56
 	}
 
 	preFilterState, err := getPreFilterState(state)
 	if err != nil {
-<<<<<<< HEAD
-		klog.ErrorS("error reading", preFilterStateKey,"from cycleState: ", err)
-		return nil, 0, false
-=======
 		msg := fmt.Sprintf("error reading %q from cycleState: %v", preFilterStateKey, err)
-		klog.Errorf(msg)
+    
+		klog.ErrorS(err, "error reading preFilterStateKey from cycleState", "preFilterStateKey", preFilterStateKey)
 		return nil, 0, framework.NewStatus(framework.Unschedulable, msg)
->>>>>>> 08bdab56
 	}
 
 	removePod := func(rpi *framework.PodInfo) error {
@@ -557,17 +550,8 @@
 	// inter-pod affinity to one or more victims, but we have decided not to
 	// support this case for performance reasons. Having affinity to lower
 	// priority pods is not a recommended configuration anyway.
-<<<<<<< HEAD
-	if fits, _, err := core.PodPassesFiltersOnNode(ctx, ph, state, pod, nodeInfo); !fits {
-		if err != nil {
-			klog.InfoS("Encountered error while selecting victims on node", nodeInfo.Node().Name, ": ", err)
-		}
-
-		return nil, 0, false
-=======
 	if s := fh.RunFilterPluginsWithNominatedPods(ctx, state, pod, nodeInfo); !s.IsSuccess() {
 		return nil, 0, s
->>>>>>> 08bdab56
 	}
 
 	// If the quota.used + pod.request > quota.max or sum(quotas.used) + pod.request > sum(quotas.min)
@@ -599,7 +583,7 @@
 				return false, err
 			}
 			victims = append(victims, p)
-			klog.V(5).InfoS("Pod", p.Namespace,"/", p.Name," is a potential preemption victim on node", nodeInfo.Node().Name)
+      klog.V(5).InfoS("Pod is a potential preemption victim on node.", "pod", klog.KObj(p), "node", nodeInfo.Node().Name)			
 		}
 
 		if preemptorWithElasticQuota && (preemptorElasticQuotaInfo.overUsed(preFilterState.Resource, preemptorElasticQuotaInfo.Max) || elasticQuotaInfos.aggregatedMinOverUsedWithPod(preFilterState.Resource)) {
@@ -607,38 +591,26 @@
 				return false, err
 			}
 			victims = append(victims, p)
-			klog.V(5).InfoS("Pod ", p.Namespace, "/", p.Name, " is a potential preemption victim on node ", nodeInfo.Node().Name)
+      klog.V(5).InfoS("Pod is a potential preemption victim on node", "pod", klog.KObj(p), " node", nodeInfo.Node().Name)			
 		}
 
 		return fits, nil
 	}
-<<<<<<< HEAD
-	for _, p := range violatingVictims {
-		if fits, err := reprievePod(p); err != nil {
-			klog.InfoS("Failed to reprieve pod", p.Name,":", err)
-			return nil, 0, false
-=======
+
 	for _, pi := range violatingVictims {
 		if fits, err := reprievePod(pi); err != nil {
-			klog.Warningf("Failed to reprieve pod %q: %v", pi.Pod.Name, err)
+      klog.ErrorS(err, "Failed to reprieve pod", "pod", klog.KObj(pod))			
 			return nil, 0, framework.AsStatus(err)
->>>>>>> 08bdab56
+
 		} else if !fits {
 			numViolatingVictim++
 		}
 	}
 	// Now we try to reprieve non-violating victims.
-<<<<<<< HEAD
-	for _, p := range nonViolatingVictims {
-		if _, err := reprievePod(p); err != nil {
-			klog.InfoS("Failed to reprieve pod", p.Name,":", err)
-			return nil, 0, false
-=======
 	for _, pi := range nonViolatingVictims {
 		if _, err := reprievePod(pi); err != nil {
-			klog.Warningf("Failed to reprieve pod %q: %v", pi.Pod.Name, err)
+      klog.ErrorS(err, "Failed to reprieve pod", "pod", klog.KObj(pi.Pod))			
 			return nil, 0, framework.AsStatus(err)
->>>>>>> 08bdab56
 		}
 	}
 	return victims, numViolatingVictim, framework.NewStatus(framework.Success)
@@ -692,7 +664,7 @@
 	if elasticQuotaInfo == nil {
 		eqs, err := c.elasticQuotaLister.ElasticQuotas(pod.Namespace).List(labels.NewSelector())
 		if err != nil {
-			klog.ErrorS(err, "Get ElasticQuota", pod.Namespace)
+			klog.ErrorS(err, "Get ElasticQuota", "namespace",pod.Namespace)
 			return
 		}
 
@@ -711,7 +683,7 @@
 
 	err := elasticQuotaInfo.addPodIfNotPresent(pod)
 	if err != nil {
-		klog.ErrorS(err, "ElasticQuota addPodIfNotPresent for pod error", pod.Namespace,"/", pod.Name)
+		klog.ErrorS(err, "ElasticQuota addPodIfNotPresent for pod error",klog.KObj(pod))
 	}
 }
 
@@ -731,7 +703,8 @@
 		if elasticQuotaInfo != nil {
 			err := elasticQuotaInfo.deletePodIfPresent(newPod)
 			if err != nil {
-				klog.ErrorS(err, "ElasticQuota deletePodIfPresent for pod error", newPod.Namespace,"/" , newPod.Name)
+        klog.ErrorS(err, "ElasticQuota deletePodIfPresent for pod error", "pod", klog.KObj(newPod))
+				
 			}
 		}
 	}
@@ -746,7 +719,7 @@
 	if elasticQuotaInfo != nil {
 		err := elasticQuotaInfo.deletePodIfPresent(pod)
 		if err != nil {
-			klog.ErrorS(err, "ElasticQuota deletePodIfPresent for pod error", pod.Namespace,"/", pod.Name)
+      klog.ErrorS(err, "ElasticQuota deletePodIfPresent for pod error", "pod", klog.KObj(pod))			
 		}
 	}
 }
