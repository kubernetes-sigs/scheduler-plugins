/*
Copyright 2020 The Kubernetes Authors.

Licensed under the Apache License, Version 2.0 (the "License");
you may not use this file except in compliance with the License.
You may obtain a copy of the License at

    http://www.apache.org/licenses/LICENSE-2.0

Unless required by applicable law or agreed to in writing, software
distributed under the License is distributed on an "AS IS" BASIS,
WITHOUT WARRANTIES OR CONDITIONS OF ANY KIND, either express or implied.
See the License for the specific language governing permissions and
limitations under the License.
*/

package config

import (
	"k8s.io/apimachinery/pkg/runtime"
	"k8s.io/apimachinery/pkg/runtime/schema"
	schedconfig "k8s.io/kubernetes/pkg/scheduler/apis/config"
)

// SchemeGroupVersion is group version used to register these objects
var SchemeGroupVersion = schema.GroupVersion{Group: schedconfig.GroupName, Version: runtime.APIVersionInternal}

var (
	localSchemeBuilder = &schedconfig.SchemeBuilder
	// AddToScheme is a global function that registers this API group & version to a scheme
	AddToScheme = localSchemeBuilder.AddToScheme
)

// addKnownTypes registers known types to the given scheme
func addKnownTypes(scheme *runtime.Scheme) error {
	scheme.AddKnownTypes(SchemeGroupVersion,
		&CoschedulingArgs{},
		&NodeResourcesAllocatableArgs{},
		&TargetLoadPackingArgs{},
		&LoadVariationRiskBalancingArgs{},
		&LowRiskOverCommitmentArgs{},
		&NodeResourceTopologyMatchArgs{},
		&PreemptionTolerationArgs{},
		&TopologicalSortArgs{},
		&NetworkOverheadArgs{},
<<<<<<< HEAD
		&PeaksArgs{},
=======
		&SySchedArgs{},
>>>>>>> bb56af11
	)
	return nil
}

func init() {
	// We only register manually written functions here. The registration of the
	// generated functions takes place in the generated files. The separation
	// makes the code compile even when the generated files are missing.
	localSchemeBuilder.Register(addKnownTypes)
}<|MERGE_RESOLUTION|>--- conflicted
+++ resolved
@@ -43,11 +43,8 @@
 		&PreemptionTolerationArgs{},
 		&TopologicalSortArgs{},
 		&NetworkOverheadArgs{},
-<<<<<<< HEAD
 		&PeaksArgs{},
-=======
 		&SySchedArgs{},
->>>>>>> bb56af11
 	)
 	return nil
 }
